--- conflicted
+++ resolved
@@ -3,15 +3,8 @@
 use std::convert::TryInto;
 
 use crate::state::{config, config_read, State};
-use crate::msg::{AllowanceResponse, BalanceResponse, HandleMsg, InitMsg, QueryMsg};
-use cosmwasm_std::{
-    generic_err, log, to_binary, to_vec, Api, Binary, CanonicalAddr, Env, Extern, HandleResponse,
-<<<<<<< HEAD
-    HumanAddr, InitResponse, Querier, ReadonlyStorage, StdResult, Storage, Uint128,
-=======
-    HumanAddr, InitResponse, Querier, ReadonlyStorage, StdResult, Storage, HandleResult
->>>>>>> 64a513b4
-};
+use crate::msg::{AllowanceResponse, BalanceResponse, HandleMsg, InitMsg, QueryMsg, IsMinterResponse};
+use cosmwasm_std::{generic_err, log, to_binary, to_vec, Api, Binary, CanonicalAddr, Env, Extern, HandleResponse, HumanAddr, InitResponse, Querier, ReadonlyStorage, StdResult, Storage, HandleResult, Uint128, unauthorized};
 use cosmwasm_storage::{PrefixedStorage, ReadonlyPrefixedStorage};
 
 #[derive(Serialize, Debug, Deserialize, Clone, PartialEq, JsonSchema)]
@@ -68,12 +61,12 @@
     })?;
     config_store.set(KEY_CONSTANTS, &constants)?;
     config_store.set(KEY_TOTAL_SUPPLY, &total_supply.to_be_bytes())?;
-    
+
     let state = State {
-        minter: _env.message.sender.clone(),
+        minters: vec![_env.message.sender.clone()],
     };
     config(&mut deps.storage).save(&state)?;
-    
+
     Ok(InitResponse::default())
 }
 
@@ -83,7 +76,6 @@
     msg: HandleMsg,
 ) -> StdResult<HandleResponse> {
     let state = config_read(&deps.storage).load()?;
-
     match msg {
         HandleMsg::Approve { spender, amount } => try_approve(deps, env, &spender, &amount),
         HandleMsg::Transfer { recipient, amount } => try_transfer(deps, env, &recipient, &amount),
@@ -94,6 +86,8 @@
         } => try_transfer_from(deps, env, &owner, &recipient, &amount),
         HandleMsg::Burn { amount } => try_burn(deps, env, &amount),
         HandleMsg::Mint { recipient, amount } => try_mint(deps, env, state, &recipient, &amount),
+        HandleMsg::AddMinter { address } => add_minter(deps, env, &address),
+        HandleMsg::RenounceMinter {  } => renounce_minter(deps, env),
     }
 }
 
@@ -101,6 +95,8 @@
     deps: &Extern<S, A, Q>,
     msg: QueryMsg,
 ) -> StdResult<Binary> {
+    let state = config_read(&deps.storage).load()?;
+
     match msg {
         QueryMsg::Balance { address } => {
             let address_key = deps.api.canonical_address(&address)?;
@@ -119,6 +115,12 @@
             })?;
             Ok(out)
         }
+        QueryMsg::IsMinter { address } => {
+            let out = to_binary(&IsMinterResponse{
+                minter: state.minters.contains(&deps.api.canonical_address(&address).unwrap())
+            })?;
+            Ok(out)
+        }
     }
 }
 
@@ -285,63 +287,6 @@
     Ok(res)
 }
 
-
-/// Mint tokens
-///
-/// Add `amount` tokens to the recipient account, signer must be owner
-///
-/// @param amount the amount of money to mint
-fn try_mint<S: Storage, A: Api, Q: Querier>(
-    deps: &mut Extern<S, A, Q>,
-    env: Env,
-    state: State,
-    recipient: &HumanAddr,
-    amount: &str,
-) -> HandleResult {
-    let amount_raw = parse_u128(amount)?;
-    let recipient_raw = deps.api.canonical_address(recipient)?;
-
-    let mut account_balance = read_balance(&deps.storage, &recipient_raw)?;
-
-    account_balance += amount_raw;
-
-    let mut balances_store = PrefixedStorage::new(PREFIX_BALANCES, &mut deps.storage);
-
-    balances_store.set(recipient_raw.as_slice(), &account_balance.to_be_bytes())?;
-
-    let mut config_store = PrefixedStorage::new(PREFIX_CONFIG, &mut deps.storage);
-    
-    if env.message.sender != state.minter {
-        panic!("not authorized minter")
-        // Err(unauthorized());
-        // todo ^^^ cannot infer type for type parameter `T` declared on the enum `Result`
-    }
-
-    let supply_data = config_store
-        .get(KEY_TOTAL_SUPPLY)
-        .expect("could not read total supply")
-        .expect("no total supply data stored");
-    let mut total_supply = bytes_to_u128(&supply_data).unwrap();
-
-    total_supply += amount_raw;
-
-    config_store.set(KEY_TOTAL_SUPPLY, &total_supply.to_be_bytes())?;
-
-    let res = HandleResponse {
-        messages: vec![],
-        log: vec![
-            log("action", "mint"),
-            log(
-                "account", recipient.as_str(),
-            ),
-            log("amount", amount),
-        ],
-        data: None,
-    };
-
-    Ok(res)
-}
-
 fn perform_transfer<T: Storage>(
     store: &mut T,
     from: &CanonicalAddr,
@@ -367,6 +312,118 @@
     Ok(())
 }
 
+/// Mint tokens
+///
+/// Add `amount` tokens to the recipient account, signer must be owner
+///
+/// @param amount the amount of money to mint
+fn try_mint<S: Storage, A: Api, Q: Querier>(
+    deps: &mut Extern<S, A, Q>,
+    env: Env,
+    state: State,
+    recipient: &HumanAddr,
+    amount: &Uint128,
+) -> HandleResult {
+    let amount_raw = amount.u128();
+    let recipient_raw = deps.api.canonical_address(recipient)?;
+
+    let mut account_balance = read_balance(&deps.storage, &recipient_raw)?;
+
+    account_balance += amount_raw;
+
+    let mut balances_store = PrefixedStorage::new(PREFIX_BALANCES, &mut deps.storage);
+
+    balances_store.set(recipient_raw.as_slice(), &account_balance.to_be_bytes())?;
+
+    let mut config_store = PrefixedStorage::new(PREFIX_CONFIG, &mut deps.storage);
+
+    if !state.minters.contains(&env.message.sender) {
+        unauthorized();
+    };
+
+    let supply_data = config_store
+        .get(KEY_TOTAL_SUPPLY)
+        .expect("could not read total supply")
+        .expect("no total supply data stored");
+    let mut total_supply = bytes_to_u128(&supply_data).unwrap();
+
+    total_supply += amount_raw;
+
+    config_store.set(KEY_TOTAL_SUPPLY, &total_supply.to_be_bytes())?;
+
+    let res = HandleResponse {
+        messages: vec![],
+        log: vec![
+            log("action", "mint"),
+            log(
+                "account", recipient.as_str(),
+            ),
+            log("amount", &amount.to_string()),
+        ],
+        data: None,
+    };
+
+    Ok(res)
+}
+
+/// Add minter. sender must already be a minter
+///
+/// @param address of the new minter
+fn add_minter<S: Storage, A: Api, Q: Querier>(
+    deps: &mut Extern<S, A, Q>,
+    env: Env,
+    address: &HumanAddr,
+) -> HandleResult {
+
+    let mut state = config(&mut deps.storage).load()?;
+
+    if !state.minters.contains(&env.message.sender) {
+        unauthorized();
+    } else {
+        state.minters.push(deps.api.canonical_address(&address).unwrap());
+    }
+    config(&mut deps.storage).save(&state)?;
+
+    let res = HandleResponse {
+        messages: vec![],
+        log: vec![
+            log("action", "minter_added"),
+            log("minter", address.as_str()),
+        ],
+        data: None,
+    };
+
+    Ok(res)
+}
+
+/// Renounce minter. sender must already be a minter
+fn renounce_minter<S: Storage, A: Api, Q: Querier>(
+    deps: &mut Extern<S, A, Q>,
+    env: Env,
+) -> HandleResult {
+
+    let mut state = config(&mut deps.storage).load()?;
+
+    if !state.minters.contains(&env.message.sender) {
+        unauthorized();
+    } else {
+        let index = state.minters.iter().position(|x| *x == env.message.sender).unwrap();
+        state.minters.remove(index);
+    }
+    config(&mut deps.storage).save(&state)?;
+
+    let res = HandleResponse {
+        messages: vec![],
+        log: vec![
+            log("action", "minter_added"),
+            log("minter", deps.api.human_address(&env.message.sender)?.as_str())
+        ],
+        data: None,
+    };
+
+    Ok(res)
+}
+
 // Converts 16 bytes value into u128
 // Errors if data found that is not 16 bytes
 pub fn bytes_to_u128(data: &[u8]) -> StdResult<u128> {
@@ -383,6 +440,14 @@
     match result {
         Some(data) => bytes_to_u128(&data),
         None => Ok(0u128),
+    }
+}
+
+// Source must be a decadic integer >= 0
+pub fn parse_u128(source: &str) -> StdResult<u128> {
+    match source.parse::<u128>() {
+        Ok(value) => Ok(value),
+        Err(_) => Err(generic_err("Error while parsing string to u128")),
     }
 }
 
